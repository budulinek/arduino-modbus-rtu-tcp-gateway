/* Arduino-based Modbus RTU (slaves) to Modbus TCP/UDP (master) gateway with web interface

  Version history
  v0.1 2020-04-05 Initial commit
  v0.2 2021-03-02 Random MAC generation
  v1.0 2021-03-20 Add web interface, settings stored in EEPROM
  v2.0 2021-04-01 Improve random MAC algorithm (Marsaglia algorithm from https://github.com/RobTillaart/randomHelpers),
                  replace some libraries with more efficient code, compatibility with Arduino Mega
  v2.1 2021-04-12 Code optimisation
  v2.2 2021-06-06 Fix TCP closed socket, support RS485 modules with hardware automatic flow control
  v2.3 2021-09-10 Fix IPAddress cast (gateway freeze)
  v2.4 2021-10-15 Add SW version. Forced factory reset (load defaut settings from sketch) on MAJOR version change.
  v3.0 2021-11-07 Improve POST parameters processing, bugfix 404 and 204 error headers. 
  v3.1 2022-01-28 Code optimization, bugfix DHCP settings.
  v3.2 2022-06-04 Reduce program size (so that it fits on Nano), ethernet data counter only available when ENABLE_EXTENDED_WEBUI.
  v4.0 2023-01-05 Modbus statistics and error reporting on "Modbus Status" page, add Frame Delay setting for Modbus RTU
                  Optimize Modbus timeout and attempts, significant reduction of code size
  v4.1 2023-01-14 Fetch API, bugfix MAX485
  v5.0 2023-02-19 Send Modbus Request from WebUI, optimized POST parameter processing (less RAM consumption), select baud rate in WebUI,
                  improved TCP socket management, Modbus TCP Idle Timeout settings
  v6.0 2023-03-18 Save error counters to EEPROM, code optimization, separate file for advanced settings
  v6.1 2023-04-12 Code optimization
  v7.0 2023-07-21 Manual MAC, better data types
  v7.1 2023-08-25 Simplify EEPROM read and write, Tools page
  v7.2 2023-10-20 Disable DHCP renewal fallback, better advanced_settings.h layout
                  ENABLE_EXTENDED_WEBUI and ENABLE_DHCP is set by default for Mega
  v7.3 2024-01-16 Bugfix Modbus RTU Request form, code comments
  v7.4 2024-12-16 CSS improvement, code optimization, simplify DHCP renew, better README (solution to ethernet reset issue)
  v7.5 2025-XX-XX Fix 404 error page
*/

<<<<<<< HEAD
#include "advanced_settings.h"
=======
const byte VERSION[] = { 7, 5 };

>>>>>>> fa56b12e
#include <SPI.h>
#include <Ethernet.h>
#include <EthernetUdp.h>
#include <utility/w5100.h>
#include <CircularBuffer.hpp>  // CircularBuffer https://github.com/rlogiacco/CircularBuffer
#include <EEPROM.h>
#include <StreamLib.h>  // StreamLib https://github.com/jandrassy/StreamLib

// these are used by CreateTrulyRandomSeed() function
#include <avr/interrupt.h>
#include <avr/wdt.h>
#include <util/atomic.h>

const byte VERSION[] = { 7, 4 };

typedef struct {
  byte ip[4];
  byte subnet[4];
  byte gateway[4];
#ifdef ENABLE_DHCP
  byte dns[4];      // only used if ENABLE_DHCP
  bool enableDhcp;  // only used if ENABLE_DHCP
#endif
  uint16_t tcpPort;
  uint16_t udpPort;
  uint16_t webPort;
  bool enableRtuOverTcp;
  uint16_t tcpTimeout;
  uint16_t baud;
  byte serialConfig;
  byte frameDelay;
  uint16_t serialTimeout;
  byte serialAttempts;
} config_t;

const config_t DEFAULT_CONFIG = {
  DEFAULT_STATIC_IP,
  DEFAULT_SUBMASK,
  DEFAULT_GATEWAY,
#ifdef ENABLE_DHCP
  DEFAULT_DNS,
  DEFAULT_AUTO_IP,
#endif
  DEFAULT_TCP_PORT,
  DEFAULT_UDP_PORT,
  DEFAULT_WEB_PORT,
  DEFAULT_RTU_OVER_TCP,
  DEFAULT_TCP_TIMEOUT,
  DEFAULT_BAUD_RATE,
  DEFAULT_SERIAL_CONFIG,
  DEFAULT_FRAME_DELAY,
  DEFAULT_RESPONSE_TIMEPOUT,
  DEFAULT_ATTEMPTS,
};

enum status_t : byte {
  SLAVE_OK,              // Slave Responded
  SLAVE_ERROR_0X,        // Slave Responded with Error (Codes 1~8)
  SLAVE_ERROR_0A,        // Gateway Overloaded (Code 10)
  SLAVE_ERROR_0B,        // Slave Failed to Respond (Code 11)
  SLAVE_ERROR_0B_QUEUE,  // Slave Failed to Respond (Code 11) & is in Queue (not shown in web UI)
  ERROR_TIMEOUT,         // Response Timeout
  ERROR_RTU,             // Invalid RTU Response
  ERROR_TCP,             // Invalid TCP/UDP Request
  ERROR_LAST             // Number of status flags in this enum. Must be the last element within this enum!!
};

enum flow_t : byte {
  DATA_TX,
  DATA_RX,
  DATA_LAST  // Number of status flags in this enum. Must be the last element within this enum!!
};

typedef struct {
  uint32_t eepromWrites;          // Number of EEPROM write cycles (persistent, it is never cleared during factory resets)
  byte major;                     // major version
  byte mac[6];                    // MAC Address (initial value is random generated)
  config_t config;                // configuration values
  uint32_t errorCnt[ERROR_LAST];  // array for storing error counters
#ifdef ENABLE_EXTENDED_WEBUI
  uint32_t rtuCnt[DATA_LAST];  // array for storing RTU data counters
  uint32_t ethCnt[DATA_LAST];  // array for storing ethernet data counters
#endif                         /* ENABLE_EXTENDED_WEBUI */
} data_t;

data_t data;

typedef struct {
  byte tid[2];       // MBAP Transaction ID
  byte msgLen;       // lenght of Modbus message stored in queueData
  IPAddress remIP;   // remote IP for UDP client (UDP response is sent back to remote IP)
  uint16_t remPort;  // remote port for UDP client (UDP response is sent back to remote port)
  byte requestType;  // TCP client who sent the request
  byte atts;         // attempts counter
} header_t;

// bool arrays for storing Modbus RTU status of individual slaves
byte slaveStatus[SLAVE_ERROR_0B_QUEUE + 1][(MAX_SLAVES + 1 + 7) / 8];  // SLAVE_ERROR_0B_QUEUE is the last status of slaves

// each request is stored in 3 queues (all queues are written to, read and deleted in sync)
CircularBuffer<header_t, MAX_QUEUE_REQUESTS> queueHeaders;  // queue of requests' headers and metadata
CircularBuffer<byte, MAX_QUEUE_DATA> queueData;             // queue of PDU data


/****** ETHERNET AND SERIAL ******/

byte maxSockNum = MAX_SOCK_NUM;

#ifdef ENABLE_DHCP
bool dhcpSuccess = false;
#endif /* ENABLE_DHCP */

EthernetUDP Udp;
EthernetServer modbusServer(DEFAULT_CONFIG.tcpPort);
EthernetServer webServer(DEFAULT_CONFIG.webPort);

/****** TIMERS AND STATE MACHINE ******/

class MicroTimer {
private:
  uint32_t timestampLastHitMs;
  uint32_t sleepTimeMs;
public:
  boolean isOver();
  void sleep(uint32_t sleepTimeMs);
};
boolean MicroTimer::isOver() {
  if ((uint32_t)(micros() - timestampLastHitMs) > sleepTimeMs) {
    return true;
  }
  return false;
}
void MicroTimer::sleep(uint32_t sleepTimeMs) {
  this->sleepTimeMs = sleepTimeMs;
  timestampLastHitMs = micros();
}

class Timer {
private:
  uint32_t timestampLastHitMs;
  uint32_t sleepTimeMs;
public:
  boolean isOver();
  void sleep(uint32_t sleepTimeMs);
};
boolean Timer::isOver() {
  if ((uint32_t)(millis() - timestampLastHitMs) > sleepTimeMs) {
    return true;
  }
  return false;
}
void Timer::sleep(uint32_t sleepTimeMs) {
  this->sleepTimeMs = sleepTimeMs;
  timestampLastHitMs = millis();
}

MicroTimer recvMicroTimer;
MicroTimer sendMicroTimer;
Timer eepromTimer;    // timer to delay writing statistics to EEPROM
Timer checkEthTimer;  // timer to check SPI connection with ethernet shield

#define RS485_TRANSMIT HIGH
#define RS485_RECEIVE LOW

byte scanCounter = 1;  // Start Modbus RTU scan after boot
enum state_t : byte {
  IDLE,
  SENDING,
  DELAY,
  WAITING
};

byte serialState;


/****** RUN TIME AND DATA COUNTERS ******/

bool scanReqInQueue = false;  // Scan request is in the queue
byte priorityReqInQueue;      // Counter for priority requests in the queue

byte response[MAX_RESPONSE_LEN];  // buffer to store the last Modbus response
byte responseLen;                 // stores actual length of the response shown in WebUI

uint16_t queueDataSize;
byte queueHeadersSize;

#ifdef ENABLE_EXTENDED_WEBUI
// store uptime seconds (includes seconds counted before millis() overflow)
uint32_t seconds;
// store last millis() so that we can detect millis() overflow
uint32_t last_milliseconds = 0;
// store seconds passed until the moment of the overflow so that we can add them to "seconds" on the next call
int32_t remaining_seconds;
// Data counters (we only use uint32_t in ENABLE_EXTENDED_WEBUI, to save flash memory)
#endif /* ENABLE_EXTENDED_WEBUI */

volatile uint32_t seed1;  // seed1 is generated by CreateTrulyRandomSeed()
volatile int8_t nrot;
uint32_t seed2 = 17111989;  // seed2 is static


/****** SETUP: RUNS ONCE ******/

void setup() {
  CreateTrulyRandomSeed();
  EEPROM.get(DATA_START, data);
  // is configuration already stored in EEPROM?
  if (data.major != VERSION[0]) {
    data.major = VERSION[0];
    // load default configuration from flash memory
    data.config = DEFAULT_CONFIG;
    generateMac();
    resetStats();
    updateEeprom();
  }
  startSerial();
  startEthernet();
}

/****** LOOP ******/

void loop() {

  scanRequest();
  sendSerial();
  recvUdp();
  recvSerial();

  manageSockets();

  if (EEPROM_INTERVAL > 0 && eepromTimer.isOver() == true) {
    updateEeprom();
  }

  // could help with freeze after power loss reported by some users, not enabled yet
  // if (CHECK_ETH_INTERVAL > 0 && checkEthTimer.isOver() == true) {
  //   checkEthernet();
  // }

  if (rollover()) {
    resetStats();
    updateEeprom();
  }
#ifdef ENABLE_EXTENDED_WEBUI
  maintainUptime();  // maintain uptime in case of millis() overflow
#endif               /* ENABLE_EXTENDED_WEBUI */
#ifdef ENABLE_DHCP
  Ethernet.maintain();
#endif /* ENABLE_DHCP */
}<|MERGE_RESOLUTION|>--- conflicted
+++ resolved
@@ -29,12 +29,8 @@
   v7.5 2025-XX-XX Fix 404 error page
 */
 
-<<<<<<< HEAD
-#include "advanced_settings.h"
-=======
 const byte VERSION[] = { 7, 5 };
 
->>>>>>> fa56b12e
 #include <SPI.h>
 #include <Ethernet.h>
 #include <EthernetUdp.h>
@@ -47,8 +43,6 @@
 #include <avr/interrupt.h>
 #include <avr/wdt.h>
 #include <util/atomic.h>
-
-const byte VERSION[] = { 7, 4 };
 
 typedef struct {
   byte ip[4];
